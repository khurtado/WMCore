# pylint: disable-msg=C0103,C0111,W0212
"""
Throttled module defines necessary classes to throttle context.
Should be used in Web server APIs which wants to throttle clients.

The counter based approach, implemented in _ThrottleCounter class,
defines throttling on total number of user access to the underlying
app. But its counter depends on time execution of the API.

The time based approach, implemented in _ThrottleTimeCount class,
count total number of user accesses within specified time interval
regardless of time execution of the underlying API(s).

Here is an example how to use this module/classes:

# counter based throttline

from Utils.Throttling import UserThrottle
thr = UserThrottle(limit=5) # adjust threshold limit here
@thr.make_throttled()
def api():
    # define your api logic here

# time based throttling

from Utils.Throttling import UserThrottleTime
thr = UserThrottleTime(limit=5) # adjust threshold limit here
@thr.make_throttled(trange=2) # adjust trange (in sec) here
def api():
    # define your api logic here

"""

from __future__ import division

# standard modules
<<<<<<< HEAD
import time
=======
from builtins import object
>>>>>>> 30f5675a
import logging
import threading

# cherrypy modules
import cherrypy


class _ThrottleCounter(object):
    """
    _ThrottleCounter class defines throttle parameter and
    enter/exit methods to work with `with` context.
    """

    def __init__(self, throttle, user, debug=False):
        self.throttle = throttle
        self.user = user
        if debug:
            self.throttle.logger.setLevel(logging.DEBUG)

    def __enter__(self):
        "Define enter method for `with` context"
        ctr = self.throttle._incUser(self.user)
        msg = "Entering throttled function with counter %d for user %s" \
                % (ctr, self.user)
        self.throttle.logger.debug(msg)
        if ctr > self.throttle.getLimit():
            msg = "The current number of active operations for this resource"
            msg += " exceeds the limit of %d for user %s" \
                   % (self.throttle.getLimit(), self.user)
            raise cherrypy.HTTPError("429 Too Many Requests", msg)

    def __exit__(self, exc_type, exc_value, exc_traceback):
        "Define exit method for `with` context"
        ctr = self.throttle._decUser(self.user)
        msg = "Exiting throttled function with counter %d for user %s" \
                % (ctr, self.user)
        self.throttle.logger.debug(msg)

class _ThrottleTimeCounter(object):
    """
    _ThrottleTimeCounter class defines time range throttled mechanism
    """

    def __init__(self, throttle, user, trange):
        self.throttle = throttle
        self.user = user
        self.trange = trange

    def __enter__(self):
        "Define enter method for `with` context"
        ctr = self.throttle._incUser(self.user, self.trange)
        if ctr > self.throttle.getLimit():
            self.throttle._decUser(self.user)
            msg = "The current number of active operations for this resource"
            msg += " exceeds the limit of %d for user %s in last %s sec" \
                   % (self.throttle.getLimit(), self.user, self.trange)
            raise cherrypy.HTTPError("429 Too Many Requests", msg)

    def __exit__(self, exc_type, exc_value, exc_traceback):
        "Define exit method for `with` context"
        pass


class UserThrottleTime(object):
    """
    UserThrottle class defines how to handle throttle time range based mechanism.
    """

    def __init__(self, limit=3):
        self.lock = threading.Lock()
        self.users = {}
        self.users_time = {}
        self.limit = limit

    def getLimit(self):
        "Return throttle limit"
        return self.limit

    def throttleContext(self, user, trange=60):
        """
        Define throttle context via _ThrottleTimeCounter class
        which will count number of requests given user made in trange
        :param user: user name
        :param trange: time range while keep user access history
        """
        return _ThrottleTimeCounter(self, user, trange)

    def make_throttled(self, trange=60):
        "decorator for throttled context"
        def throttled_decorator(fn):
            def throttled_wrapped_function(*args, **kw):
                username = cherrypy.request.user.get('login', 'Unknown') \
                        if hasattr(cherrypy.request, 'user') else 'Unknown'
                with self.throttleContext(username, trange):
                    return fn(*args, **kw)
            return throttled_wrapped_function
        return throttled_decorator

    def reset(self, user):
        "Reset user activities, i.e. access counter and last time of access"
        self.users[user] = 0
        self.users_time[user] = time.time()

    def _incUser(self, user, trange=60):
        "increment user count"
        with self.lock:
            self.users.setdefault(user, 0)
            last_time = self.users_time.setdefault(user, time.time())
            # increase counter within our trange
            if abs(time.time()-last_time) < trange:
                self.users[user] += 1
            else:
                self.reset(user)
        return self.users[user]

    def _decUser(self, user, trange=60):
        "decrecrement user count"
        with self.lock:
            # decrease counter outside of our trange
            last_time = self.users_time[user]
            if abs(time.time()-last_time) < trange:
                # gradually decrease user counter based on his/her elapsed time
                step = int(trange - abs(time.time()-last_time))
                self.users[user] -= step
                if self.users[user] < 0:
                    self.reset(user)
            else:
                self.reset(user)

class UserThrottle(object):
    """
    UserThrottle class defines throttle counter based mechanism.
    """

    def __init__(self, limit=3):
        self.lock = threading.Lock()
        self.tls = threading.local()
        self.users = {}
        self.limit = limit
        self.logger = logging.getLogger("WMCore.UserThrottle")

    def getLimit(self):
        "Return throttle limit"
        return self.limit

    def throttleContext(self, user, debug=False):
        "defint throttle context"
        self.users.setdefault(user, 0)
        return _ThrottleCounter(self, user, debug)

    def make_throttled(self, debug=False):
        """
        decorator for throttled context
        """
        def throttled_decorator(fn):
            """
            A decorator
            """
            def throttled_wrapped_function(*args, **kw):
                """
                A wrapped function.
                """
                username = cherrypy.request.user.get('login', 'Unknown') \
                        if hasattr(cherrypy.request, 'user') else 'Unknown'
                with self.throttleContext(username, debug):
                    return fn(*args, **kw)
            return throttled_wrapped_function
        return throttled_decorator

    def _incUser(self, user):
        "increment user count"
        retval = 0
        with self.lock:
            retval = self.users[user]
            if getattr(self.tls, 'count', None) is None:
                self.tls.count = 0
            self.tls.count += 1
            if self.tls.count == 1:
                self.users[user] = retval + 1
        return retval

    def _decUser(self, user):
        "decrecrement user count"
        retval = 0
        with self.lock:
            retval = self.users[user]
            self.tls.count -= 1
            if self.tls.count == 0:
                self.users[user] = retval - 1
        return retval<|MERGE_RESOLUTION|>--- conflicted
+++ resolved
@@ -34,11 +34,8 @@
 from __future__ import division
 
 # standard modules
-<<<<<<< HEAD
 import time
-=======
 from builtins import object
->>>>>>> 30f5675a
 import logging
 import threading
 
