"""
_SetupCMSSWPset_

Create a CMSSW PSet suitable for running a WMAgent job.

"""
from __future__ import print_function
from future.utils import viewitems

import json
import logging
import os
import pickle
import random
import socket
import re

from PSetTweaks.PSetTweak import PSetTweak
from PSetTweaks.WMTweak import  makeJobTweak, makeOutputTweak, makeTaskTweak, resizeResources
from WMCore.Storage.SiteLocalConfig import loadSiteLocalConfig
from WMCore.Storage.TrivialFileCatalog import TrivialFileCatalog
from WMCore.WMRuntime.ScriptInterface import ScriptInterface
from WMCore.WMRuntime.Tools.Scram import Scram

FORMAT = '%(asctime)-15s %(clientip)s %(user)-8s %(message)s'
logging.basicConfig(format=FORMAT)

def factory(module, name):
    """
    _factory_
    Function to return a dummy module name when a module
    is not available

    """

    class DummyClass:
        def __init__(self, module, name='', *args, **kwargs):
            self.__module = module
            self.__name = name
            self.__d = dict()

        def __setitem__(self, key, value):
            self.__d[key] = value

        def __getitem__(self, item):
            return self.__d[item]

        def __call__(self, *args, **kwargs):
            pass

        def __repr__(self):
            return "{module}.{name}".format(module=self.__module, name=self.__name)

    return DummyClass


class Unpickler(pickle.Unpickler):
    """
    _Unpickler_
    Use this when loading a PSet pickle
    and a specific module is not available (i.e.: FWCore modules)

    """
    def find_class(self, module, name):
        try:
            return super().find_class(module, name)
        except:
            return factory(module, name)


class SetupCMSSWPset(ScriptInterface):
    """
    _SetupCMSSWPset_

    """

    def __init__(self, crabPSet=False):
        ScriptInterface.__init__(self)
        self.crabPSet = crabPSet
        self.process = None
        self.jobBag = None
        self.logger = logging.getLogger()
        self.tweak = PSetTweak()
        self.scram = None
        self.configPickle = "Pset.pkl"
        self.psetFile = None

    def createScramEnv(self):
        scram = Scram(
            version=self.getCmsswVersion(),
            directory=self.stepSpace.location,
            architecture=self.getScramVersion(),
            initialise=self.step.data.application.setup.softwareEnvironment
        )
        scram.project() # creates project area
        scram.runtime() # creates runtime environment

        return scram

    def scramRun(self, cmdArgs):
        self.logger.info("ScramRun command args: %s" % cmdArgs)
        if self.scram:
            retval = self.scram(command=cmdArgs)
            if retval > 0:
                msg = "Error running scram process. Error code: %s" % (retval)
                logging.error(msg)
                raise RuntimeError(msg)
        else:
            raise RuntimeError("Scram is not defined")
        
    def createProcess(self, scenario, funcName, funcArgs):
        """
        _createProcess_

        Create a Configuration.DataProcessing PSet.

        """

        procScript = "cmssw_wm_create_process.py"

        processDic = {"scenario": scenario}
        processJson = os.path.join(self.stepSpace.location, "process_scenario.json")
        funcArgsJson = os.path.join(self.stepSpace.location, "process_funcArgs.json")

        if funcName == "merge" or funcName == "repack":
            try:
                with open(funcArgsJson, 'wb') as f:
                    json.dump(funcArgs, f)
            except Exception as ex:
                self.logger.exception("Error writing out process funcArgs json:")
                raise
            funcArgsParam = funcArgsJson
        else:
            try:
                with open(processJson, 'wb') as f:
                    processJson = json.dump(processDic, f)
            except Exception as ex:
                self.logger.exception("Error writing out process scenario json:")
                raise
            funcArgsParam = processJson

        cmd = "%s --output_pkl %s --funcname %s --funcargs %s" % (
            procScript,
            os.path.join(self.stepSpace.location, self.configPickle),
            funcName,
            funcArgsParam)

        if funcName == "merge":
            self.logger.info("useErrorDataset = {0}".format(getattr(self.jobBag, "useErrorDataset", False)))
            if getattr(self.jobBag, "useErrorDataset", False):
                cmd += " --useErrorDataset"

        self.scramRun(cmd)
        return

    def loadPSet(self):
        """
        _loadPSet_

        Load a PSet that was shipped with the job sandbox.
        Mock actual Pset values that depend on CMSSW, as these are
        handled externally.

        """
        self.logger.info("Working dir: %s" % os.getcwd())
        # Pickle original pset configuration
        procScript = "edm_pset_pickler.py"
        pset = os.path.join(self.stepSpace.location, self.psetFile)
        cmd = "%s --input %s --output_pkl %s" % (
            procScript,
            os.path.join(self.stepSpace.location, self.psetFile),
            os.path.join(self.stepSpace.location, self.configPickle))
        self.scramRun(cmd)

        try:
            with open(os.path.join(self.stepSpace.location, self.configPickle), 'rb') as f:
                self.process = Unpickler(f).load()
        except ImportError as ex:
            msg = "Unable to import pset from %s:\n" % psetFile
            msg += str(ex)
            self.logger.error(msg)
            raise ex

        return

    def fixupProcess(self):
        """
        _fixupProcess_
        Look over the process object and make sure that all of the attributes
        that we expect to exist actually exist.
        """
        # Make sure that for each output module the following parameters exist
        # in the PSet returned from the framework:
        #   fileName
        #   logicalFileName
        #   dataset.dataTier
        #   dataset.filterName
        if hasattr(self.process, "outputModules"):
<<<<<<< HEAD
            outputModuleNames = self.process.outputModules.keys()
        elif hasattr(self.process, "outputModules_"):
=======
            outputModuleNames = list(self.process.outputModules)
        else:
>>>>>>> 1bb206d6
            outputModuleNames = self.process.outputModules_()
        elif hasattr(self.process, "_Process__outputmodules"):
            outputModuleNames = self.process._Process__outputmodules.keys()
        else:
            msg = "Error loading output modules from process"
            raise AttributeError(msg)

        for outMod in outputModuleNames:
            tweak = PSetTweak()
            self.logger.info("DEBUG output module = %s" % outMod)
            tweak.addParameter("process.options", "customTypeCms.untracked.PSet()")
            tweak.addParameter("process.%s.dataset" % outMod, "customTypeCms.untracked.PSet(dataTier=cms.untracked.string(''), filterName=cms.untracked.string(''))")
            self.applyPsetTweak(tweak, skipIfSet=True, cleanupTweak=True)
            #tweak.addParameter("process.%s.dataset.dataTier" % outMod, "customTypeCms.untracked.string('')")
            #tweak.addParameter("process.%s.dataset.filterName" % outMod, "customTypeCms.untracked.string('')")
            tweak.addParameter("process.%s.fileName" % outMod, "customTypeCms.untracked.string('')")
            tweak.addParameter("process.%s.logicalFileName" % outMod, "customTypeCms.untracked.string('')")
            self.applyPsetTweak(tweak, skipIfSet=True)

        return

    def applyPsetTweak(self, psetTweak, skipIfSet=False, allowFailedTweaks=False, name='', cleanupTweak=False):
        procScript = "edm_pset_tweak.py"
        psetTweakJson = os.path.join(self.stepSpace.location, "PSetTweak%s.json" % name)
        psetTweak.persist(psetTweakJson, formatting='simplejson')

        cmd = "%s --input_pkl %s --output_pkl %s --json %s" % (
            procScript,
            os.path.join(self.stepSpace.location, self.configPickle),
            os.path.join(self.stepSpace.location, self.configPickle),
            psetTweakJson)
        if skipIfSet:
            cmd += " --skip_if_set"
        if allowFailedTweaks:
            cmd += " --allow_failed_tweaks"
        self.scramRun(cmd)

        if cleanupTweak is True:
            psetTweak = PSetTweak()

        return

    def handleSeeding(self):
        """
        _handleSeeding_

        Handle Random Seed settings for the job
        """
        stepName = self.step.data._internal_name
        seeding = getattr(self.jobBag, "seeding", None)
        seedJson = os.path.join(self.stepSpace.location, "reproducible_seed.json") 
        self.logger.info("Job seeding set to: %s", seeding)
        procScript = "cmssw_handle_random_seeds.py"

        cmd = "%s --input_pkl %s --output_pkl %s --seeding %s" % (
            procScript,
            os.path.join(self.stepSpace.location, self.configPickle),
            os.path.join(self.stepSpace.location, self.configPickle),
            seeding)

        if seeding == "ReproducibleSeeding":
            randService = self.jobBag.process.RandomNumberGeneratorService
            seedParams = {}
            for x in randService:
                parameter = "process.RandomNumberGeneratorService.%s.initialSeed" % x._internal_name
                seedParams[parameter] = x.initialSeed
            try: 
                with open(seedJson, 'wb') as f:
                    json.dump(seedParams, f)
            except Exception as ex:
                self.logger.exception("Error writing out process funcArgs json:")
                raise
            cmd += " --reproducible_json %s" % (seedJson)

        self.scramRun(cmd)
        return


    def handlePerformanceSettings(self):
        """
        _handlePerformanceSettings_

        Install the standard performance report services
        """
        tweak = PSetTweak()
        # include the default performance report services
        if getattr(self.step.data.application.command, 'silentMemoryCheck', False):
            tweak.addParameter("process.SimpleMemoryCheck", "customTypeCms.Service('SimpleMemoryCheck', jobReportOutputOnly=cms.untracked.bool(True))")
        else:
            tweak.addParameter("process.SimpleMemoryCheck", "customTypeCms.Service('SimpleMemoryCheck')")

        tweak.addParameter("process.CPU", "customTypeCms.Service('CPU')")
        tweak.addParameter("process.Timing", "customTypeCms.Service('Timing')")
        self.applyPsetTweak(tweak)
        self.tweak.addParameter("process.Timing.summaryOnly", "customTypeCms.untracked(cms.bool(True))")

        return

    def makeThreadsStreamsTweak(self):
        """
        _makeThreadsStreamsTweak_

        Tweak threads and streams paraameters
        """
        origCores = int(getattr(self.step.data.application.multicore, 'numberOfCores', 1))
        eventStreams = int(getattr(self.step.data.application.multicore, 'eventStreams', 0))
        resources = {'cores': origCores}
        resizeResources(resources)
        numCores = resources['cores']
        if numCores != origCores:
            self.logger.info(
                "Resizing a job with nStreams != nCores. Setting nStreams = nCores. This may end badly.")
            eventStreams = 0

        tweak = PSetTweak()
        tweak.addParameter("process.options", "customTypeCms.untracked.PSet()")
        self.applyPsetTweak(tweak, skipIfSet=True)
        self.tweak.addParameter("process.options.numberOfThreads", "customTypeCms.untracked.uint32(%s)" % numCores)
        self.tweak.addParameter("process.options.numberOfStreams", "customTypeCms.untracked.uint32(%s)" % eventStreams)

        return

    def handleChainedProcessingTweak(self):
        """
        _handleChainedProcessing_

        In order to handle chained processing it's necessary to feed
        output of one step/task (nomenclature ambiguous) to another.
        This method creates particular mapping in a working Trivial
        File Catalog (TFC).
        """
        self.logger.info("Handling chained processing job")
        # first, create an instance of TrivialFileCatalog to override
        tfc = TrivialFileCatalog()
        # check the jobs input files
        inputFile = ("../%s/%s.root" % (self.step.data.input.inputStepName,
                                        self.step.data.input.inputOutputModule))
        tfc.addMapping("direct", inputFile, inputFile, mapping_type="lfn-to-pfn")
        tfc.addMapping("direct", inputFile, inputFile, mapping_type="pfn-to-lfn")

        self.tweak.addParameter('process.source.fileNames', "customTypeCms.untracked.vstring(%s)" % [inputFile])
        self.tweak.addParameter("process.maxEvents", "customTypeCms.untracked.PSet(input=cms.untracked.int32(-1))")

        tfcName = "override_catalog.xml"
        tfcPath = os.path.join(os.getcwd(), tfcName)
        self.logger.info("Creating override TFC and saving into '%s'", tfcPath)
        tfcStr = tfc.getXML()
        with open(tfcPath, 'w') as tfcFile:
            tfcFile.write(tfcStr)

        self.step.data.application.overrideCatalog = "trivialcatalog_file:" + tfcPath + "?protocol=direct"

        return

    def handlePileup(self):
        """
        _handlePileup_

        Handle pileup settings.
        """
        # find out local site SE name
        siteConfig = loadSiteLocalConfig()
        PhEDExNodeName = siteConfig.localStageOut["phedex-node"]
        self.logger.info("Running on site '%s', local PNN: '%s'", siteConfig.siteName, PhEDExNodeName)
        jsonPileupConfig = os.path.join(self.stepSpace.location, "pileupconf.json")

<<<<<<< HEAD
        # Load pileup json 
=======
        pileupDict = self._getPileupConfigFromJson()

        # 2011-02-03 according to the most recent version of instructions, we do
        # want to differentiate between "MixingModule" and "DataMixingModule"
        mixModules, dataMixModules = self._getPileupMixingModules()

        # 2011-02-03
        # on the contrary to the initial instructions (wave), there are
        # going to be only two types of pileup input datasets: "data" or "mc"
        # unlike all previous places where pileupType handled in a flexible
        # way as specified in the configuration passed by the user, here are
        # the two pileupTypes hardcoded: and we are going to add the "mc"
        # datasets to "MixingModule"s and only add the "data" datasets to the
        # "DataMixingModule"s

        # if the user in the configuration specifies different pileup types
        # than "data" or "mc", the following call will not modify anything
        self._processPileupMixingModules(pileupDict, PhEDExNodeName, dataMixModules, "data")
        self._processPileupMixingModules(pileupDict, PhEDExNodeName, mixModules, "mc")

        return

    def _processPileupMixingModules(self, pileupDict, PhEDExNodeName,
                                    modules, requestedPileupType):
        """
        Iterates over all modules and over all pileup configuration types.
        The only considered types are "data" and "mc" (input to this method).
        If other pileup types are specified by the user, the method doesn't
        modify anything.

        The method considers only files which are present on this local PNN.
        The job will use only those, unless it was told to trust the PU site
        location (trustPUSitelists=True), in this case ALL the blocks/files
        will be added to the PSet and files will be read via AAA.
        Dataset, divided into blocks, may not have all blocks present on a
        particular PNN. However, all files belonging into a block will be
        present when reported by DBS.

        The structure of the pileupDict: PileupFetcher._queryDbsAndGetPileupConfig

        2011-02-03:
        According to the current implementation of helper testing module
        WMCore_t/WMRuntime_t/Scripts_t/WMTaskSpace/cmsRun1/PSet.py
        each type of modules instances can have either "secsource"
        or "input" attribute, so need to probe both, one shall succeed.
        """
        self.logger.info("Requested pileup type %s with %d mixing modules", requestedPileupType, len(modules))

        for m in modules:
            self.logger.info("Loaded module type: %s", m.type_())
            for pileupType in self.step.data.pileup.listSections_():
                # there should be either "input" or "secsource" attributes
                # and both "MixingModule", "DataMixingModule" can have both
                inputTypeAttrib = getattr(m, "input", None) or getattr(m, "secsource", None)
                self.logger.info("pileupType: %s with input attributes: %s", pileupType, bool(inputTypeAttrib))
                if not inputTypeAttrib:
                    continue
                inputTypeAttrib.fileNames = cms.untracked.vstring()
                if pileupType == requestedPileupType:
                    eventsAvailable = 0
                    useAAA = True if getattr(self.jobBag, 'trustPUSitelists', False) else False
                    self.logger.info("Pileup set to read data remotely: %s", useAAA)
                    for blockName in sorted(pileupDict[pileupType].keys()):
                        blockDict = pileupDict[pileupType][blockName]
                        if PhEDExNodeName in blockDict["PhEDExNodeNames"] or useAAA:
                            eventsAvailable += int(blockDict.get('NumberOfEvents', 0))
                            for fileLFN in blockDict["FileList"]:
                                # vstring does not support unicode
                                inputTypeAttrib.fileNames.append(str(fileLFN))
                    if requestedPileupType == 'data':
                        if getattr(self.jobBag, 'skipPileupEvents', None) is not None:
                            # For deterministic pileup, we want to shuffle the list the
                            # same for every job in the task and skip events
                            random.seed(self.job['task'])
                            self.logger.info("Skipping %d pileup events for deterministic data mixing",
                                             self.jobBag.skipPileupEvents)
                            inputTypeAttrib.skipEvents = cms.untracked.uint32(
                                int(self.jobBag.skipPileupEvents) % eventsAvailable)
                            inputTypeAttrib.sequential = cms.untracked.bool(True)
                    # Shuffle according to the seed above or randomly
                    random.shuffle(inputTypeAttrib.fileNames)
                    self.logger.info("Added %s events from the pileup blocks", eventsAvailable)

                    # Handle enforceGUIDInFileName for pileup
                    self.handleEnforceGUIDInFileName(inputTypeAttrib)

        return

    def _getPileupMixingModules(self):
        """
        Method returns two lists:
            1) list of mixing modules ("MixingModule")
            2) list of data mixing modules ("DataMixingModules")
        The first gets added only pileup files of type "mc", the
        second pileup files of type "data".

        """
        mixModules, dataMixModules = [], []
        prodsAndFilters = {}
        prodsAndFilters.update(self.process.producers)
        prodsAndFilters.update(self.process.filters)
        for key, value in viewitems(prodsAndFilters):
            if value.type_() in ["MixingModule", "DataMixingModule", "PreMixingModule"]:
                mixModules.append(value)
            if value.type_() == "DataMixingModule":
                dataMixModules.append(value)
        return mixModules, dataMixModules

    def _getPileupConfigFromJson(self):
        """
        There has been stored pileup configuration stored in a JSON file
        as a result of DBS querrying when running PileupFetcher,
        this method loads this configuration from sandbox and returns it
        as dictionary.

        The PileupFetcher was called by WorkQueue which creates job's sandbox
        and sandbox gets migrated to the worker node.

        """
        workingDir = self.stepSpace.location
        jsonPileupConfig = os.path.join(workingDir, "pileupconf.json")
        self.logger.info("Pileup JSON configuration file: '%s'", jsonPileupConfig)
>>>>>>> 1bb206d6
        try:
            with open(jsonPileupConfig) as jdata:
                pileupDict = json.load(jdata)
        except IOError:
            m = "Could not read pileup JSON configuration file: '%s'" % jsonPileupConfig
            raise RuntimeError(m)

        # Create a json with a list of files and events available 
        # after dealing with PhEDEx/AAA logic
        newPileupDict = {}
        fileList = []
        eventsAvailable = 0
        for pileupType in self.step.data.pileup.listSections_():
            useAAA = True if getattr(self.jobBag, 'trustPUSitelists', False) else False
            self.logger.info("Pileup set to read data remotely: %s", useAAA)
            for blockName in sorted(pileupDict[pileupType].keys()):
                blockDict = pileupDict[pileupType][blockName]
                if PhEDExNodeName in blockDict["PhEDExNodeNames"] or useAAA:
                    eventsAvailable += int(blockDict.get('NumberOfEvents', 0))
                    for fileLFN in blockDict["FileList"]:
                        fileList.append(str(fileLFN))
            newPileupDict[pileupType] = {"eventsAvailable": eventsAvailable, "FileList": fileList}
        newJsonPileupConfig = os.path.join(self.stepSpace.location, "CMSSWPileupConfig.json")
        self.logger.info("Generating json for CMSSW pileup script")
        try:
            with open(newJsonPileupConfig, 'wb') as f:
                json.dump(newPileupDict, f)
        except Exception as ex:
            self.logger.exception("Error writing out process filelist json:")
            raise

        procScript = "cmssw_handle_pileup.py"
        cmd = "%s --input_pkl %s --output_pkl %s --pileup_dict %s" % (
            procScript,
            os.path.join(self.stepSpace.location, self.configPickle),
            os.path.join(self.stepSpace.location, self.configPickle),
            newJsonPileupConfig)

        if getattr(self.jobBag, "skipPileupEvents", None):
            randomSeed = self.job['task']
            cmd += " --skip_pileup_events --random_seed %s" %(randomSeed)
        self.scramRun(cmd)

        return

    def handleProducersNumberOfEvents(self):
        """
        _handleProducersNumberOfEvents_

        Some producer modules are initialized with a maximum number of events
        to be generated, usually based on the process.maxEvents.input attribute
        but after that is tweaked the producers number of events need to
        be fixed as well. This method takes care of that.
        """

        procScript = "cmssw_handle_nEvents.py"
        cmd = "%s --input_pkl %s --output_pkl %s" % (
            procScript,
            os.path.join(self.stepSpace.location, self.configPickle),
            os.path.join(self.stepSpace.location, self.configPickle))
        self.scramRun(cmd)

        return


    def handleDQMFileSaver(self):
        """
        _handleDQMFileSaver_

        Harvesting jobs have the dqmFileSaver EDAnalyzer that must
        be tweaked with the dataset name in order to store it
        properly in the DQMGUI, others tweaks can be added as well
        """

        runIsComplete = getattr(self.jobBag, "runIsComplete", False)
        multiRun = getattr(self.jobBag, "multiRun", False)
        runLimits = getattr(self.jobBag, "runLimits", "")
        self.logger.info("DQMFileSaver set to multiRun: %s, runIsComplete: %s, runLimits: %s",
                         multiRun, runIsComplete, runLimits)

        procScript = "cmssw_handle_dqm_filesaver.py"

        cmd = "%s --input_pkl %s --output_pkl %s" % (
            procScript,
            os.path.join(self.stepSpace.location, self.configPickle),
            os.path.join(self.stepSpace.location, self.configPickle))

        if hasattr(self.step.data.application.configuration, "pickledarguments"):
            args = pickle.loads(self.step.data.application.configuration.pickledarguments)
            datasetName = args.get('datasetName', None)
        if datasetName:
            cmd += " --datasetName %s" % (datasetName)
        if multiRun and runLimits:
            cmd += " --multiRun --runLimits %s" % (runLimits)
        if runIsComplete:
            cmd += " --runIsComplete"
        self.scramRun(cmd)

        return

    def handleLHEInput(self):
        """
        _handleLHEInput_

        Enable lazy-download for jobs reading LHE articles from CERN, such
        that these jobs can read data remotely
        """

        if getattr(self.jobBag, "lheInputFiles", False):
            self.logger.info("Enabling 'lazy-download' for lheInputFiles job")
            self._enableLazyDownload()

        return

    def handleRepackSettings(self):
        """
        _handleRepackSettings_

        Repacking small events is super inefficient reading directly from EOS.
        """
        self.logger.info("Hardcoding read/cache strategies for repack")
        self._enableLazyDownload()
        return

    def _enableLazyDownload(self):
        """
        _enableLazyDownload_

        Set things to read data remotely
        """
        procScript = "cmssw_enable_lazy_download.py"
        cmd = "%s --input_pkl %s --output_pkl %s" % (
            procScript,
            os.path.join(self.stepSpace.location, self.configPickle),
            os.path.join(self.stepSpace.location, self.configPickle))
        self.scramRun(cmd)

        return

    def handleSingleCoreOverride(self):
        """
        _handleSingleCoreOverride_

        Make sure job only uses one core and one stream in CMSSW
        """
        try:
            if int(self.step.data.application.multicore.numberOfCores) > 1:
                self.step.data.application.multicore.numberOfCores = 1
        except AttributeError:
            pass

        try:
            if int(self.step.data.application.multicore.eventStreams) > 0:
                self.step.data.application.multicore.eventStreams = 0
        except AttributeError:
            pass

        return

    def handleSpecialCERNMergeSettings(self, funcName):
        """
        _handleSpecialCERNMergeSettings_

        CERN has a 30ms latency between Meyrin and Wigner, which kills merge performance
        Enable lazy-download for fastCloning for all CMSSW_7_5 jobs (currently off)
        Enable lazy-download for all merge jobs
        """
        if self.getCmsswVersion().startswith("CMSSW_7_5") and False:
            self.logger.info("Using fastCloning/lazydownload")
            self._enableLazyDownload()
        elif funcName == "merge":
            self.logger.info("Using lazydownload")
            self._enableLazyDownload()

        return

    def handleCondorStatusService(self):
        """
        _handleCondorStatusService_

        Enable CondorStatusService for CMSSW releases that support it.
        """
        procScript = "cmssw_handle_condor_status_service.py"
        cmd = "%s --input_pkl %s --output_pkl %s --name %s" % (
            procScript,
            os.path.join(self.stepSpace.location, self.configPickle),
            os.path.join(self.stepSpace.location, self.configPickle),
            self.step.data._internal_name)
        self.scramRun(cmd)

        return

    def handleEnforceGUIDInFileName(self, secondaryInput=None):
        """
        _handleEnforceGUIDInFileName_

        Enable enforceGUIDInFileName for CMSSW releases that support it.
        """
        # skip it for CRAB jobs
        if self.crabPSet:
            return

        if secondaryInput:
            inputSource = secondaryInput
            self.logger.info("Evaluating enforceGUIDInFileName parameter for secondary input data.")
        else:
            inputSource = self.process.source

        if hasattr(inputSource, "type_"):
            inputSourceType = inputSource.type_()
        elif hasattr(inputSource, "_TypedParameterizable__type"):
            inputSourceType = inputSource._TypedParameterizable__type
        else:
            msg = "Source type could not be determined."
            self.logger.error(msg)
            raise AttributeError(msg)

        # only enable if source is PoolSource or EmbeddedRootSource
        if inputSourceType not in ["PoolSource", "EmbeddedRootSource"]:
            self.logger.info("Not evaluating enforceGUIDInFileName parameter for process source %s",
                             inputSourceType)
            return

        procScript = "cmssw_enforce_guid_in_filename.py"
        cmd = "%s --input_pkl %s --output_pkl %s --input_source %s" % (
            procScript,
            os.path.join(self.stepSpace.location, self.configPickle),
            os.path.join(self.stepSpace.location, self.configPickle),
            inputSourceType)
        self.scramRun(cmd)

        return

    def getCmsswVersion(self):
        """
        _getCmsswVersion_

        Return a string representing the CMSSW version to be used.
        """
        if not self.crabPSet:
            return self.step.data.application.setup.cmsswVersion
        else:
            # CRAB3 needs to use an environment var to get the version
            return os.environ.get("CMSSW_VERSION", "")


    def getScramVersion(self, allSteps=False):
        """
        _getScramVersion_

        Return a string representing the first Scram version to be used (or all)
        """
        if not self.crabPSet:
            scramArch = self.step.data.application.setup.scramArch
            if allSteps:
                return scramArch
            else:
                if type(scramArch) == list:
                    return next(iter(scramArch or []), None)
        else:
            # CRAB3 needs to use an environment var to get the version
            return os.environ.get("SCRAM_ARCH", "")


    def __call__(self):
        """
        _call_

        Examine the step configuration and construct a PSet from that.

        """
        self.logger.info("Executing SetupCMSSWPSet...")
        self.jobBag = self.job.getBaggage()
        self.logger.info('jobBag = {0}'.format(dir(self.jobBag)))
        self.logger.info('jobBag useErrorDataset = {0}'.format(getattr(self.jobBag, "useErrorDataset", "Unset")))
        self.configPickle = getattr(self.step.data.application.command, "configurationPickle", "PSet.pkl")
        self.psetFile = getattr(self.step.data.application.command, "configuration", "PSet.py")
        self.scram = self.createScramEnv()

        scenario = getattr(self.step.data.application.configuration, "scenario", None)
        if scenario is not None and scenario != "":
            self.logger.info("DEBUG: I'm in scenario")
            self.logger.info("Setting up job scenario/process")
            funcName = getattr(self.step.data.application.configuration, "function", None)
            if getattr(self.step.data.application.configuration, "pickledarguments", None) is not None:
                funcArgs = pickle.loads(self.step.data.application.configuration.pickledarguments)
            else:
                funcArgs = {}

            # Create process
            try:
                self.createProcess(scenario, funcName, funcArgs)
            except Exception as ex:
                self.logger.exception("Error creating process for Config/DataProcessing:")
                raise ex
            # Now, load the new picked process 
            try:
                with open(os.path.join(self.stepSpace.location, self.configPickle), 'rb') as f:
                    self.process = Unpickler(f).load()
            except ImportError as ex:
                msg = "Unable to import pset from %s:\n" % psetFile
                msg += str(ex)
                self.logger.error(msg)
                raise ex

            if funcName == "repack":
                self.handleRepackSettings()

            if funcName in ["merge", "alcaHarvesting"]:
                self.handleSingleCoreOverride()

            if socket.getfqdn().endswith("cern.ch"):
                self.handleSpecialCERNMergeSettings(funcName)
        else:
            self.logger.info("DEBUG: Now in the none scenario to load PSET")
            try:
                self.loadPSet()
            except Exception as ex:
                self.logger.exception("Error loading PSet:")
                raise ex

        dummyTweak = PSetTweak()
        procScript = "edm_pset_tweak.py"
        dummypsetTweakJson = os.path.join(self.stepSpace.location, "PSetTweak_dummy.json")
        dummyTweak.persist(dummypsetTweakJson, formatting='simplejson')

        cmd = "%s --input_pkl %s --output_pkl %s --json %s" % (
            procScript,
            os.path.join(self.stepSpace.location, self.configPickle),
            os.path.join(self.stepSpace.location, "PSet_before.pkl"),
            dummypsetTweakJson)
        self.scramRun(cmd)

        # Check process.source exists
        self.logger.info("Debug: Self.process")
        self.logger.info(dir(self.process))
        if getattr(self.process, "source", None) is None and getattr(self.process, "_Process__source", None) is None:
            msg = "Error in CMSSW PSet: process is missing attribute 'source'"
            msg += " or process.source is defined with None value."
            self.logger.error(msg)
            raise RuntimeError(msg)

        self.handleCondorStatusService()
        self.fixupProcess()

        # In case of CRAB3, the number of threads in the PSet should not be overridden
        if not self.crabPSet:
            try:
                self.makeThreadsStreamsTweak()
            except AttributeError as ex:
                self.logger.error("Failed to override numberOfThreads: %s", str(ex))

        # Apply task level tweaks
        taskTweak = makeTaskTweak(self.step.data, self.tweak)
        self.applyPsetTweak(self.tweak, cleanupTweak=True)

        # Check if chained processing is enabled
        # If not - apply the per job tweaks
        # If so - create an override TFC (like done in PA) and then modify thePSet accordingly
        if hasattr(self.step.data.input, "chainedProcessing") and self.step.data.input.chainedProcessing:
            self.logger.info("Handling Chain processing tweaks")
            self.handleChainedProcessingTweak()
        else:
            self.logger.info("Creating job level tweaks")
            jobTweak = makeJobTweak(self.job, self.tweak)
        self.applyPsetTweak(self.tweak, cleanupTweak=True)

        # check for pileup settings presence, pileup support implementation
        # and if enabled, process pileup configuration / settings
        if hasattr(self.step.data, "pileup"):
            self.handlePileup()

        # Apply per output module PSet Tweaks
        self.logger.info("Output module section")
        cmsswStep = self.step.getTypeHelper()
        for om in cmsswStep.listOutputModules():
            self.logger.info("Using output module: {0}".format(om))
            mod = cmsswStep.getOutputModule(om)
            outTweak = makeOutputTweak(mod, self.job, self.tweak)
        self.applyPsetTweak(self.tweak, cleanupTweak=True)

        # revlimiter for testing
        if getattr(self.step.data.application.command, "oneEventMode", False):
            self.tweak.addParameter('process.maxEvents.input', "customTypeCms.untracked.int32(1)")

        # check for random seeds and the method of seeding which is in the job baggage
        self.handleSeeding()

        # make sure default parametersets for perf reports are installed
        self.handlePerformanceSettings()

        # fixup the dqmFileSaver
        self.handleDQMFileSaver()

        # tweak for jobs reading LHE articles from CERN
        self.handleLHEInput()

        # tweak jobs for enforceGUIDInFileName
        self.handleEnforceGUIDInFileName()

        # Check if we accept skipping bad files
        if hasattr(self.step.data.application.configuration, "skipBadFiles"):
            self.tweak.addParameter("process.source.skipBadFiles",
                "customTypeCms.untracked.bool(%s)" % self.step.data.application.configuration.skipBadFiles)

        # Apply events per lumi section if available
        if hasattr(self.step.data.application.configuration, "eventsPerLumi"):
            self.tweak.addParameter("process.source.numberEventsInLuminosityBlock",
                "customTypeCms.untracked.uint32(%s)" % self.step.data.application.configuration.eventsPerLumi)

        # limit run time if desired
        if hasattr(self.step.data.application.configuration, "maxSecondsUntilRampdown"):
            self.tweak.addParameter("process.maxSecondsUntilRampdown.input",
                "customTypeCms.untracked.PSet(input=cms.untracked.int32(%s)" % self.step.data.application.configuration.maxSecondsUntilRampdown)

        # accept an overridden TFC from the step
        if hasattr(self.step.data.application, 'overrideCatalog'):
            self.logger.info("Found a TFC override: %s", self.step.data.application.overrideCatalog)
            self.tweak.addParameter("process.source.overrideCatalog",
                "customTypeCms.untracked.string('%s')" % self.step.data.application.overrideCatalog)

        configFile = self.step.data.application.command.configuration
        workingDir = self.stepSpace.location
        try:
            self.applyPsetTweak(self.tweak)

            with open("%s/%s" % (workingDir, configFile), 'w') as handle:
                handle.write("import FWCore.ParameterSet.Config as cms\n")
                handle.write("import pickle\n")
                handle.write("with open('%s', 'rb') as handle:\n" % self.configPickle)
                handle.write("    process = pickle.load(handle)\n")
        except Exception as ex:
            self.logger.exception("Error writing out PSet:")
            raise ex

        # check for event numbers in the producers
        self.handleProducersNumberOfEvents()

        self.logger.info("CMSSW PSet setup completed!")

        return 0<|MERGE_RESOLUTION|>--- conflicted
+++ resolved
@@ -196,13 +196,8 @@
         #   dataset.dataTier
         #   dataset.filterName
         if hasattr(self.process, "outputModules"):
-<<<<<<< HEAD
             outputModuleNames = self.process.outputModules.keys()
         elif hasattr(self.process, "outputModules_"):
-=======
-            outputModuleNames = list(self.process.outputModules)
-        else:
->>>>>>> 1bb206d6
             outputModuleNames = self.process.outputModules_()
         elif hasattr(self.process, "_Process__outputmodules"):
             outputModuleNames = self.process._Process__outputmodules.keys()
@@ -369,132 +364,7 @@
         self.logger.info("Running on site '%s', local PNN: '%s'", siteConfig.siteName, PhEDExNodeName)
         jsonPileupConfig = os.path.join(self.stepSpace.location, "pileupconf.json")
 
-<<<<<<< HEAD
         # Load pileup json 
-=======
-        pileupDict = self._getPileupConfigFromJson()
-
-        # 2011-02-03 according to the most recent version of instructions, we do
-        # want to differentiate between "MixingModule" and "DataMixingModule"
-        mixModules, dataMixModules = self._getPileupMixingModules()
-
-        # 2011-02-03
-        # on the contrary to the initial instructions (wave), there are
-        # going to be only two types of pileup input datasets: "data" or "mc"
-        # unlike all previous places where pileupType handled in a flexible
-        # way as specified in the configuration passed by the user, here are
-        # the two pileupTypes hardcoded: and we are going to add the "mc"
-        # datasets to "MixingModule"s and only add the "data" datasets to the
-        # "DataMixingModule"s
-
-        # if the user in the configuration specifies different pileup types
-        # than "data" or "mc", the following call will not modify anything
-        self._processPileupMixingModules(pileupDict, PhEDExNodeName, dataMixModules, "data")
-        self._processPileupMixingModules(pileupDict, PhEDExNodeName, mixModules, "mc")
-
-        return
-
-    def _processPileupMixingModules(self, pileupDict, PhEDExNodeName,
-                                    modules, requestedPileupType):
-        """
-        Iterates over all modules and over all pileup configuration types.
-        The only considered types are "data" and "mc" (input to this method).
-        If other pileup types are specified by the user, the method doesn't
-        modify anything.
-
-        The method considers only files which are present on this local PNN.
-        The job will use only those, unless it was told to trust the PU site
-        location (trustPUSitelists=True), in this case ALL the blocks/files
-        will be added to the PSet and files will be read via AAA.
-        Dataset, divided into blocks, may not have all blocks present on a
-        particular PNN. However, all files belonging into a block will be
-        present when reported by DBS.
-
-        The structure of the pileupDict: PileupFetcher._queryDbsAndGetPileupConfig
-
-        2011-02-03:
-        According to the current implementation of helper testing module
-        WMCore_t/WMRuntime_t/Scripts_t/WMTaskSpace/cmsRun1/PSet.py
-        each type of modules instances can have either "secsource"
-        or "input" attribute, so need to probe both, one shall succeed.
-        """
-        self.logger.info("Requested pileup type %s with %d mixing modules", requestedPileupType, len(modules))
-
-        for m in modules:
-            self.logger.info("Loaded module type: %s", m.type_())
-            for pileupType in self.step.data.pileup.listSections_():
-                # there should be either "input" or "secsource" attributes
-                # and both "MixingModule", "DataMixingModule" can have both
-                inputTypeAttrib = getattr(m, "input", None) or getattr(m, "secsource", None)
-                self.logger.info("pileupType: %s with input attributes: %s", pileupType, bool(inputTypeAttrib))
-                if not inputTypeAttrib:
-                    continue
-                inputTypeAttrib.fileNames = cms.untracked.vstring()
-                if pileupType == requestedPileupType:
-                    eventsAvailable = 0
-                    useAAA = True if getattr(self.jobBag, 'trustPUSitelists', False) else False
-                    self.logger.info("Pileup set to read data remotely: %s", useAAA)
-                    for blockName in sorted(pileupDict[pileupType].keys()):
-                        blockDict = pileupDict[pileupType][blockName]
-                        if PhEDExNodeName in blockDict["PhEDExNodeNames"] or useAAA:
-                            eventsAvailable += int(blockDict.get('NumberOfEvents', 0))
-                            for fileLFN in blockDict["FileList"]:
-                                # vstring does not support unicode
-                                inputTypeAttrib.fileNames.append(str(fileLFN))
-                    if requestedPileupType == 'data':
-                        if getattr(self.jobBag, 'skipPileupEvents', None) is not None:
-                            # For deterministic pileup, we want to shuffle the list the
-                            # same for every job in the task and skip events
-                            random.seed(self.job['task'])
-                            self.logger.info("Skipping %d pileup events for deterministic data mixing",
-                                             self.jobBag.skipPileupEvents)
-                            inputTypeAttrib.skipEvents = cms.untracked.uint32(
-                                int(self.jobBag.skipPileupEvents) % eventsAvailable)
-                            inputTypeAttrib.sequential = cms.untracked.bool(True)
-                    # Shuffle according to the seed above or randomly
-                    random.shuffle(inputTypeAttrib.fileNames)
-                    self.logger.info("Added %s events from the pileup blocks", eventsAvailable)
-
-                    # Handle enforceGUIDInFileName for pileup
-                    self.handleEnforceGUIDInFileName(inputTypeAttrib)
-
-        return
-
-    def _getPileupMixingModules(self):
-        """
-        Method returns two lists:
-            1) list of mixing modules ("MixingModule")
-            2) list of data mixing modules ("DataMixingModules")
-        The first gets added only pileup files of type "mc", the
-        second pileup files of type "data".
-
-        """
-        mixModules, dataMixModules = [], []
-        prodsAndFilters = {}
-        prodsAndFilters.update(self.process.producers)
-        prodsAndFilters.update(self.process.filters)
-        for key, value in viewitems(prodsAndFilters):
-            if value.type_() in ["MixingModule", "DataMixingModule", "PreMixingModule"]:
-                mixModules.append(value)
-            if value.type_() == "DataMixingModule":
-                dataMixModules.append(value)
-        return mixModules, dataMixModules
-
-    def _getPileupConfigFromJson(self):
-        """
-        There has been stored pileup configuration stored in a JSON file
-        as a result of DBS querrying when running PileupFetcher,
-        this method loads this configuration from sandbox and returns it
-        as dictionary.
-
-        The PileupFetcher was called by WorkQueue which creates job's sandbox
-        and sandbox gets migrated to the worker node.
-
-        """
-        workingDir = self.stepSpace.location
-        jsonPileupConfig = os.path.join(workingDir, "pileupconf.json")
-        self.logger.info("Pileup JSON configuration file: '%s'", jsonPileupConfig)
->>>>>>> 1bb206d6
         try:
             with open(jsonPileupConfig) as jdata:
                 pileupDict = json.load(jdata)
