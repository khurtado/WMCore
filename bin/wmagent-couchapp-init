#!/usr/bin/env python
"""
wmagent-couchapp-init

"""

import os
import tempfile
import sys
import urllib
import optparse
import shutil

from couchapp.commands import push as couchapppush
from couchapp.config import Config

from WMCore.Configuration import loadConfigurationFile
from WMCore.Database.CMSCouch import CouchServer
from WMCore.WMBase import getWMBASE


def couchAppRoot(couchapp):
    """Return parent path containing couchapp"""
    wmcoreroot = os.path.normpath(os.path.join(getWMBASE(), '..', '..', '..'))
    develPath = os.path.join(getWMBASE(), "src", "couchapps")
    if os.path.exists(os.path.join(develPath, couchapp)):
        return develPath
    elif os.path.exists(os.path.join(wmcoreroot, 'xdata', 'couchapps', couchapp)):
        return os.path.join(wmcoreroot, 'xdata', 'couchapps')
    elif os.path.exists(os.path.join(wmcoreroot, 'data', 'couchapps', couchapp)):
        return os.path.join(wmcoreroot, 'data', 'couchapps')
    raise OSError, 'Cannot find couchapp: %s' % couchapp

def installCouchApp(couchUrl, couchDBName, couchAppName, basePath = None):
    """
    _installCouchApp_

    Install the given couch app on the given server in the given database.  If
    the database already exists it will be deleted.
    """
    if not basePath:
        basePath = couchAppRoot(couchAppName)
    print "Installing %s into %s" % (couchAppName, urllib.unquote_plus(couchDBName))

    couchServer = CouchServer(couchUrl)
    couchappConfig = Config()

    couchapppush(couchappConfig, "%s/%s" % (basePath, couchAppName),
                 "%s/%s" % (couchUrl, couchDBName))
    return

def installWorkQueueCouchApp(couchUrl, couchDBName):
    """Workqueue has to install yui to couchapp - handle this here"""
    yui = os.environ.get('YUI_ROOT', '')
    if not yui or not os.path.exists(yui):
        raise RuntimeError, "Can't locate YUI, set YUI_ROOT env variable"
    basePath = couchAppRoot('WorkQueue')
    # make a temporary directory to create the couchapp structure
    tempDir = os.path.join(tempfile.mkdtemp(), 'WorkQueue')
    try:
        # copy over main WorkQueue couchapp
        shutil.copytree(os.path.join(basePath, 'WorkQueue'), tempDir)
        # link to required structure from yui
        for file in files_needed_from_yui:
            dest = os.path.join(tempDir, 'vendor', 'yui', '_attachments', file)
            try:
                os.makedirs(os.path.dirname(dest))
            except OSError:
                pass
            os.symlink(os.path.join(yui, file), dest)
        installCouchApp(couchUrl, couchDBName, "WorkQueue", basePath = os.path.dirname(tempDir))
    finally:
        shutil.rmtree(tempDir, ignore_errors = True)
<<<<<<< HEAD
        
def createSymLinkWMStatsExternal():
    """WMStats has to install jquery libraries to couchapp - handle this here"""
    
    def createSymLink(source):
        for file in os.listdir(source):
            dest = os.path.join(externalDir, file)
            if not os.path.exists(dest):
                os.symlink(os.path.join(source, file), dest)
                
    jquery = os.path.join(os.environ.get('JQUERY_ROOT', ''), 'data', 'jquery')
    jquery_ui = os.path.join(os.environ.get('JQUERY_UI_ROOT', ''), 'data', 'jquery-ui')
    jquery_datatables = os.path.join(os.environ.get('JQUERY_DATATABLES_ROOT', ''), 'data', 'jquery-dataTables')
    if not (jquery or jquery_ui or jquery_datatables):
        raise RuntimeError, "Can't locate jquery jquery-ui jquery-datatables lib"
    basePath = couchAppRoot('WMStats')
    # make a temporary directory to create the couchapp structure
    externalDir = os.path.join(basePath, 'WMStats', '_attachments', 'lib')
    
    createSymLink(jquery)
    createSymLink(jquery_ui)
    createSymLink(jquery_datatables)
    
    
=======


def createCronEntires(crontabLines):
    tempDir = tempfile.mkdtemp()
    os.system("crontab -l > %s/crontab" % tempDir)
    cronTab = open("%s/crontab" % tempDir, "a")
    [cronTab.write(line) for line in crontabLines]
    cronTab.close()
    os.system("crontab %s/crontab" % tempDir)
    os.remove("%s/crontab" % tempDir)
    os.rmdir(tempDir)
        

>>>>>>> ca880c1c
def setupCron(couchUrl, couchDBName):
    """
    _setupCron_

    Setup cron jobs to index and compact the JobDump.  Things get interesting as
    the database names have a forward slash in them, which needs to be quoted
    to function properly.  The percent character has a special meaning to cron,
    so we need to employ a hacky sed command to filter out the quoting of the
    quoted slash.
    """
    print "Setting up cron jobs for the job dump."
    fwjrDumpName = urllib.quote_plus("%s/fwjrs" % couchDBName).replace("%", "\\%")
    jobDumpName = urllib.quote_plus("%s/jobs" % couchDBName).replace("%", "\\%")

    indexJobsUrl = "'%s/%s/_design/JobDump/_view/statusByWorkflowName?limit=1'" % (couchUrl, jobDumpName)
    indexFwjrUrl = "'%s/%s/_design/FWJRDump/_view/outputByJobID?limit=1'" % (couchUrl, fwjrDumpName)
    indexCmd = "echo %s | sed -e 's|\\\\||g' | xargs curl -s -m 1 > /dev/null"

    compactViewUrl = "'%s/%s/_compact/JobDump'" % (couchUrl, jobDumpName)
    compactDBUrl = "'%s/%s/_compact'" % (couchUrl, jobDumpName)
    compactCmd = "echo %s | sed -e 's|\\\\||g' | xargs curl -s -H 'Content-Type: application/json' -X POST > /dev/null"

    crontabLines = []
    crontabLines.append("* * * * * %s\n" % (indexCmd % indexJobsUrl))
    crontabLines.append("* * * * * %s\n" % (indexCmd % indexFwjrUrl))
    crontabLines.append("0 0 * * * %s\n" % (compactCmd % compactViewUrl))
    crontabLines.append("0 0 * * * %s\n" % (compactCmd % compactDBUrl))
    createCronEntires(crontabLines)
        

def setupCronForAlerts(couchUrl, couchDBName, couchAppName):
    """
    Like above, set up periodic CouchDB views queries for the alertcollector DB.
    Shall need no % character hacking as the above.
    
    """
    print "Setting up cron jobs for '%s'" % couchDBName
    views = ("all", "byhostname", "byhostnamebysource", "bysource", "hostnames", "sources")
    # couchUrl, couchDBName, couchAppName, viewName
    urlBase = "%s/%s/_design/%s/_view/%s?limit=1"
    urls = [urlBase % (couchUrl, couchDBName, couchAppName, viewName) for viewName in views]
    commands = ["curl -s '%s' > /dev/null" % url for url in urls]
    crontabLines = ["* * * * * %s\n" % command for command in commands]
    createCronEntires(crontabLines)
    
    
def setupCronCompaction(couchUrl, couchDbName):
    """Add a simple couch compaction"""
    compactUrl = "%s/%s/_compact" % (couchUrl, couchDbName)
    compactCmd = "curl -s -H 'Content-Type: application/json' -X POST '%s' > /dev/null"

    tempDir = tempfile.mkdtemp()
    os.system("crontab -l > %s/crontab" % tempDir)
    cronTab = open("%s/crontab" % tempDir, "a")
    cronTab.write("0 1 * * * %s\n" % (compactCmd % compactUrl))
    cronTab.close()

    os.system("crontab %s/crontab" % tempDir)
    os.remove("%s/crontab" % tempDir)
    os.rmdir(tempDir)


files_needed_from_yui = [
'build/animation/animation-min.js',
'build/assets/skins/sam/ajax-loader.gif',
'build/assets/skins/sam/asc.gif',
'build/assets/skins/sam/autocomplete.css',
'build/assets/skins/sam/back-h.png',
'build/assets/skins/sam/back-v.png',
'build/assets/skins/sam/bar-h.png',
'build/assets/skins/sam/bar-v.png',
'build/assets/skins/sam/bg-h.gif',
'build/assets/skins/sam/bg-v.gif',
'build/assets/skins/sam/blankimage.png',
'build/assets/skins/sam/button.css',
'build/assets/skins/sam/calendar.css',
'build/assets/skins/sam/carousel.css',
'build/assets/skins/sam/check0.gif',
'build/assets/skins/sam/check1.gif',
'build/assets/skins/sam/check2.gif',
'build/assets/skins/sam/colorpicker.css',
'build/assets/skins/sam/container.css',
'build/assets/skins/sam/datatable.css',
'build/assets/skins/sam/desc.gif',
'build/assets/skins/sam/dt-arrow-dn.png',
'build/assets/skins/sam/dt-arrow-up.png',
'build/assets/skins/sam/editor-knob.gif',
'build/assets/skins/sam/editor-sprite-active.gif',
'build/assets/skins/sam/editor-sprite.gif',
'build/assets/skins/sam/editor.css',
'build/assets/skins/sam/header_background.png',
'build/assets/skins/sam/hue_bg.png',
'build/assets/skins/sam/imagecropper.css',
'build/assets/skins/sam/layout.css',
'build/assets/skins/sam/layout_sprite.png',
'build/assets/skins/sam/loading.gif',
'build/assets/skins/sam/logger.css',
'build/assets/skins/sam/menu-button-arrow-disabled.png',
'build/assets/skins/sam/menu-button-arrow.png',
'build/assets/skins/sam/menu.css',
'build/assets/skins/sam/menubaritem_submenuindicator.png',
'build/assets/skins/sam/menubaritem_submenuindicator_disabled.png',
'build/assets/skins/sam/menuitem_checkbox.png',
'build/assets/skins/sam/menuitem_checkbox_disabled.png',
'build/assets/skins/sam/menuitem_submenuindicator.png',
'build/assets/skins/sam/menuitem_submenuindicator_disabled.png',
'build/assets/skins/sam/paginator.css',
'build/assets/skins/sam/picker_mask.png',
'build/assets/skins/sam/profilerviewer.css',
'build/assets/skins/sam/progressbar.css',
'build/assets/skins/sam/resize.css',
'build/assets/skins/sam/simpleeditor.css',
'build/assets/skins/sam/skin.css',
'build/assets/skins/sam/slider.css',
'build/assets/skins/sam/split-button-arrow-active.png',
'build/assets/skins/sam/split-button-arrow-disabled.png',
'build/assets/skins/sam/split-button-arrow-focus.png',
'build/assets/skins/sam/split-button-arrow-hover.png',
'build/assets/skins/sam/split-button-arrow.png',
'build/assets/skins/sam/sprite.png',
'build/assets/skins/sam/sprite.psd',
'build/assets/skins/sam/tabview.css',
'build/assets/skins/sam/treeview-loading.gif',
'build/assets/skins/sam/treeview-sprite.gif',
'build/assets/skins/sam/treeview.css',
'build/assets/skins/sam/wait.gif',
'build/assets/skins/sam/yuitest.css',
'build/connection/connection-min.js',
'build/connection/connection_core-min.js',
'build/container/assets/alrt16_1.gif',
'build/container/assets/blck16_1.gif',
'build/container/assets/close12_1.gif',
'build/container/assets/container-core.css',
'build/container/assets/container.css',
'build/container/assets/hlp16_1.gif',
'build/container/assets/info16_1.gif',
'build/container/assets/skins/sam/container-skin.css',
'build/container/assets/skins/sam/container.css',
'build/container/assets/tip16_1.gif',
'build/container/assets/warn16_1.gif',
'build/container/container-min.js',
'build/container/container_core-min.js',
'build/datasource/datasource-min.js',
'build/datatable/assets/datatable-core.css',
'build/datatable/assets/datatable.css',
'build/datatable/assets/skins/sam/datatable-skin.css',
'build/datatable/assets/skins/sam/datatable.css',
'build/datatable/assets/skins/sam/dt-arrow-dn.png',
'build/datatable/assets/skins/sam/dt-arrow-up.png',
'build/datatable/datatable-min.js',
'build/dragdrop/dragdrop-min.js',
'build/element/element-min.js',
'build/fonts/fonts-min.css',
'build/fonts/fonts.css',
'build/json/json-min.js',
'build/layout/assets/layout-core.css',
'build/layout/assets/skins/sam/layout-skin.css',
'build/layout/assets/skins/sam/layout.css',
'build/layout/assets/skins/sam/layout_sprite.png',
'build/layout/layout-min.js',
'build/menu/assets/menu-core.css',
'build/menu/assets/menu.css',
'build/menu/assets/menu_down_arrow.png',
'build/menu/assets/menu_down_arrow_disabled.png',
'build/menu/assets/menu_up_arrow.png',
'build/menu/assets/menu_up_arrow_disabled.png',
'build/menu/assets/menubaritem_submenuindicator.png',
'build/menu/assets/menubaritem_submenuindicator_disabled.png',
'build/menu/assets/menubaritem_submenuindicator_selected.png',
'build/menu/assets/menuitem_checkbox.png',
'build/menu/assets/menuitem_checkbox_disabled.png',
'build/menu/assets/menuitem_checkbox_selected.png',
'build/menu/assets/menuitem_submenuindicator.png',
'build/menu/assets/menuitem_submenuindicator_disabled.png',
'build/menu/assets/menuitem_submenuindicator_selected.png',
'build/menu/assets/skins/sam/menu-skin.css',
'build/menu/assets/skins/sam/menu.css',
'build/menu/assets/skins/sam/menubaritem_submenuindicator.png',
'build/menu/assets/skins/sam/menubaritem_submenuindicator_disabled.png',
'build/menu/assets/skins/sam/menuitem_checkbox.png',
'build/menu/assets/skins/sam/menuitem_checkbox_disabled.png',
'build/menu/assets/skins/sam/menuitem_submenuindicator.png',
'build/menu/assets/skins/sam/menuitem_submenuindicator_disabled.png',
'build/menu/menu-min.js',
'build/paginator/assets/paginator-core.css',
'build/paginator/assets/skins/sam/paginator-skin.css',
'build/paginator/assets/skins/sam/paginator.css',
'build/paginator/paginator-min.js',
'build/progressbar/assets/progressbar-core.css',
'build/progressbar/assets/skins/sam/back-h.png',
'build/progressbar/assets/skins/sam/back-v.png',
'build/progressbar/assets/skins/sam/bar-h.png',
'build/progressbar/assets/skins/sam/bar-v.png',
'build/progressbar/assets/skins/sam/progressbar-skin.css',
'build/progressbar/assets/skins/sam/progressbar.css',
'build/progressbar/progressbar-min.js',
'build/reset-fonts-grids/reset-fonts-grids.css',
'build/resize/assets/resize-core.css',
'build/resize/assets/skins/sam/layout_sprite.png',
'build/resize/assets/skins/sam/resize-skin.css',
'build/resize/assets/skins/sam/resize.css',
'build/resize/resize-min.js',
'build/utilities/utilities.js',
'build/yahoo-dom-event/yahoo-dom-event.js',
]



if __name__ == "__main__":
    parser = optparse.OptionParser()
    parser.add_option("--skip-cron", dest = "cron",
                     default = True, action = "store_false",
                     help = "Do not install maintenance cron jobs")
    (options, args) = parser.parse_args()

    if not os.environ.has_key("WMAGENT_CONFIG"):
        print "The WMAGENT_CONFIG environment variable needs to be set before"
        print "this can run."
        sys.exit(1)

    wmagentConfig = loadConfigurationFile(os.environ["WMAGENT_CONFIG"])

    if hasattr(wmagentConfig, "JobStateMachine") and hasattr(wmagentConfig.JobStateMachine, "couchDBName"):
        fwjrDumpName = urllib.quote_plus("%s/fwjrs" % wmagentConfig.JobStateMachine.couchDBName)
        jobDumpName = urllib.quote_plus("%s/jobs" % wmagentConfig.JobStateMachine.couchDBName)
        installCouchApp(wmagentConfig.JobStateMachine.couchurl, fwjrDumpName, "FWJRDump")
        installCouchApp(wmagentConfig.JobStateMachine.couchurl, jobDumpName, "JobDump")
        installCouchApp(wmagentConfig.JobStateMachine.couchurl, wmagentConfig.JobStateMachine.jobSummaryDBName, "WMStats")
        if options.cron:
            setupCron(wmagentConfig.JobStateMachine.couchurl,
                      wmagentConfig.JobStateMachine.couchDBName)

    if hasattr(wmagentConfig, "JobStateMachine") and hasattr(wmagentConfig.JobStateMachine, "configCacheDBName"):
        installCouchApp(wmagentConfig.JobStateMachine.couchurl,
                        wmagentConfig.JobStateMachine.configCacheDBName, "ConfigCache")
        installCouchApp(wmagentConfig.JobStateMachine.couchurl,
                        wmagentConfig.JobStateMachine.configCacheDBName, "GroupUser")

    if hasattr(wmagentConfig, "ACDC"):
        installCouchApp(wmagentConfig.ACDC.couchurl, wmagentConfig.ACDC.database, "ACDC")
        installCouchApp(wmagentConfig.ACDC.couchurl, wmagentConfig.ACDC.database, "GroupUser")

    if hasattr(wmagentConfig, "WorkQueueManager"):
        installWorkQueueCouchApp(wmagentConfig.WorkQueueManager.couchurl, wmagentConfig.WorkQueueManager.dbname)
        installWorkQueueCouchApp(wmagentConfig.WorkQueueManager.couchurl, wmagentConfig.WorkQueueManager.inboxDatabase)
        if options.cron:
            setupCronCompaction(wmagentConfig.WorkQueueManager.couchurl, wmagentConfig.WorkQueueManager.dbname)
            setupCronCompaction(wmagentConfig.WorkQueueManager.couchurl, wmagentConfig.WorkQueueManager.inboxDatabase)

    if hasattr(wmagentConfig, "WorkloadSummary"):
        installCouchApp(wmagentConfig.WorkloadSummary.couchurl, wmagentConfig.WorkloadSummary.database, "WorkloadSummary")

    if hasattr(wmagentConfig, "AsyncTransfer"):
        basePath = "%s/couchapp" % os.environ['ASYNC_ROOT']
        baseWMCorePath = "%s/data/couchapps" % os.environ['ASYNC_ROOT']
        # The format of wmagentConfig.CoreDatabase.connectUrl is http://$COUCH_USER:$COUCH_PASS@$COUCH_HOST_NAME:$COUCH_PORT/asynctransfer_agent
        agent_database = wmagentConfig.CoreDatabase.connectUrl.split('/')[len(wmagentConfig.CoreDatabase.connectUrl.split('/')) - 1 ]
        agent_instance = wmagentConfig.CoreDatabase.connectUrl.split(agent_database)[0]
        installCouchApp(wmagentConfig.AsyncTransfer.couch_instance, wmagentConfig.AsyncTransfer.files_database, "AsyncTransfer", basePath)
        installCouchApp(wmagentConfig.AsyncTransfer.couch_instance, wmagentConfig.AsyncTransfer.files_database, "monitor", basePath)
        installCouchApp(wmagentConfig.AsyncTransfer.couch_statinstance, wmagentConfig.AsyncTransfer.statitics_database, "stat", basePath)
        installCouchApp(wmagentConfig.AsyncTransfer.couch_user_monitoring_instance, wmagentConfig.AsyncTransfer.user_monitoring_db, "UserMonitoring", basePath)
        installCouchApp(agent_instance, agent_database, "Agent", baseWMCorePath)
        if options.cron:
            setupCronCompaction(wmagentConfig.AsyncTransfer.couch_instance, wmagentConfig.AsyncTransfer.files_database)
            setupCronCompaction(wmagentConfig.AsyncTransfer.couch_statinstance, wmagentConfig.AsyncTransfer.statitics_database)
            setupCronCompaction(wmagentConfig.AsyncTransfer.couch_user_monitoring_instance, wmagentConfig.AsyncTransfer.user_monitoring_db)
            setupCronCompaction(agent_instance, agent_database)

    if hasattr(wmagentConfig, "reqmgr"):
        installCouchApp(wmagentConfig.reqmgr.couchUrl, wmagentConfig.reqmgr.workloadDBName, "ReqMgr")
        createSymLinkWMStatsExternal()
        installCouchApp(wmagentConfig.reqmgr.couchUrl, wmagentConfig.reqmgr.wmstatDBName, "WMStats")
        if options.cron:
            setupCronCompaction(wmagentConfig.reqmgr.couchUrl, wmagentConfig.reqmgr.workloadDBName)

    # this will be removed once AlertCollector is moved behind cmsweb
    if hasattr(wmagentConfig, "AlertProcessor"):
        uri = wmagentConfig.AlertProcessor.critical.sinks.rest.uri
        dbName = uri.split('/')[-1]
        dbAddr = "/".join(uri.split('/')[0:-1])
        installCouchApp(dbAddr, dbName, "Alerts")
        if options.cron:
            setupCronForAlerts(dbAddr, dbName, "Alerts")


    sys.exit(0)<|MERGE_RESOLUTION|>--- conflicted
+++ resolved
@@ -71,8 +71,7 @@
         installCouchApp(couchUrl, couchDBName, "WorkQueue", basePath = os.path.dirname(tempDir))
     finally:
         shutil.rmtree(tempDir, ignore_errors = True)
-<<<<<<< HEAD
-        
+
 def createSymLinkWMStatsExternal():
     """WMStats has to install jquery libraries to couchapp - handle this here"""
     
@@ -94,9 +93,6 @@
     createSymLink(jquery)
     createSymLink(jquery_ui)
     createSymLink(jquery_datatables)
-    
-    
-=======
 
 
 def createCronEntires(crontabLines):
@@ -110,7 +106,6 @@
     os.rmdir(tempDir)
         
 
->>>>>>> ca880c1c
 def setupCron(couchUrl, couchDBName):
     """
     _setupCron_
